#include "pose_config_factory.h"
#include "hexamotion_constants.h"
#include "math_utils.h"
#include <cmath>

/**
 * @file pose_config_factory.cpp
 * @brief OpenSHC-equivalent pose configuration factory for HexaMotion robot
 *
 * This implementation follows OpenSHC's stance positioning system where:
 * - Standing pose joint angles are pre-configured (not calculated)
 * - Leg stance positions define neutral foot positions
 * - Configuration matches OpenSHC's default.yaml structure
 *
 * Physical robot characteristics from AGENTS.md:
 * - Robot height: 120 mm
 * - Body hexagon radius: 200 mm
 * - Coxa length: 50 mm
 * - Femur length: 101 mm
 * - Tibia length: 208 mm
 * - Robot weight: 6.5 Kg
 */

/**
 * @brief Calculate hexagonal leg stance positions based on robot parameters
 * Following OpenSHC's stance positioning approach from default.yaml
 * @param hexagon_radius Body hexagon radius in mm
 * @param coxa_length Coxa length in mm
 * @return Array of calculated stance positions in meters
 */
std::array<LegStancePosition, NUM_LEGS> calculateHexagonalStancePositions(
    double hexagon_radius, double coxa_length) {

    std::array<LegStancePosition, NUM_LEGS> positions;

    // Calculate total radius from center to leg tip (OpenSHC equivalent)
    double total_radius_mm = hexagon_radius + coxa_length;
    double total_radius_m = total_radius_mm / 1000.0f; // Convert to meters

    // Calculate positions for each leg using hexagonal spacing (OpenSHC style)
    // OpenSHC leg naming: AR, BR, CR, CL, BL, AL (right-front to left-front)
    // HexaMotion mapping: 0=AR, 1=BR, 2=CR, 3=CL, 4=BL, 5=AL
    for (int i = 0; i < NUM_LEGS; i++) {
        double angle_deg = i * LEG_ANGLE_SPACING;
        double angle_rad = math_utils::degreesToRadians(angle_deg);

        positions[i].x = total_radius_m * cos(angle_rad);
        positions[i].y = total_radius_m * sin(angle_rad);
    }

    return positions;
}

/**
 * @brief Calculate joint angles for a given height using inverse kinematics
 * Based on the angle_calculus.cpp implementation
 * @param target_height_mm Target height in millimeters
 * @param params Robot parameters containing dimensions and joint limits
 * @return Calculated individual servo angles or default values if no solution found
 */
struct CalculatedServoAngles {
    double coxa;  // coxa servo angle (degrees)
    double femur; // femur servo angle (degrees)
    double tibia; // tibia servo angle (degrees)
    bool valid;  // solution validity flag
};

CalculatedServoAngles calculateServoAnglesForHeight(double target_height_mm, const Parameters &params) {
    // Robot dimensions from parameters
    const double coxa_length = params.coxa_length;
    const double femur_length = params.femur_length;
    const double tibia_length = params.tibia_length;

    // Joint limits from parameters (converted to radians)
    const double alphaMin = params.femur_angle_limits[0] * DEGREES_TO_RADIANS_FACTOR;
    const double alphaMax = params.femur_angle_limits[1] * DEGREES_TO_RADIANS_FACTOR;
    const double betaMin = params.tibia_angle_limits[0] * DEGREES_TO_RADIANS_FACTOR;
    const double betaMax = params.tibia_angle_limits[1] * DEGREES_TO_RADIANS_FACTOR;

    CalculatedServoAngles best{0.0, 0.0, 0.0, false};
    double bestScore = 1e9;

    for (double beta = betaMin; beta <= betaMax; beta += 0.5f * DEGREES_TO_RADIANS_FACTOR) {
        double sum = coxa_length + femur_length * std::cos(beta);
        double disc = sum * sum - (target_height_mm * target_height_mm - tibia_length * tibia_length);
        if (disc < 0.0)
            continue;

        double sqrt_disc = std::sqrt(disc);
        for (int sign = -1; sign <= 1; sign += 2) {
            double t = (-sum + sign * sqrt_disc) / (target_height_mm + tibia_length);
            double alpha = 2.0 * std::atan(t);
            if (alpha < alphaMin || alpha > alphaMax)
                continue;

            double score = std::fabs(alpha) + std::fabs(beta);
            if (score < bestScore) {
                best.coxa = 0.0;
<<<<<<< HEAD
                best.femur = alpha * RADIANS_TO_DEGREES_FACTOR;
                best.tibia = beta * RADIANS_TO_DEGREES_FACTOR;
=======
                best.femur = (alpha - beta) * RADIANS_TO_DEGREES_FACTOR;
                best.tibia = -beta * RADIANS_TO_DEGREES_FACTOR;
>>>>>>> 45fb1bf2
                best.valid = true;
                bestScore = score;
            }
        }
    }
    return best;
}

/**
 * @brief Get default standing pose joint angles (OpenSHC equivalent)
 * For a hexagonal robot in static equilibrium:
 * - Coxa ≈ 0° (each leg aligned radially with mounting at 60°)
 * - Femur and Tibia calculated using inverse kinematics for target height
 *
 * Based on AGENTS.md: "Physically, if the robot has all servo angles at 0°,
 * the femur remains horizontal, in line with the coxa. The tibia, on the other hand,
 * remains vertical, perpendicular to the ground. This allows the robot to stand stably by default."
 * However, with 0° angles, the robot height would be 208mm (full tibia length).
 * To achieve the target height of 120mm, we calculate the optimal joint angles.
 *
 * For the given robot dimensions (coxa=50mm, femur=101mm, tibia=208mm, height=120mm),
 * the proper standing configuration should be symmetric across all legs.
 * @return Array of standing pose joint configurations
 */
std::array<StandingPoseJoints, NUM_LEGS> getDefaultStandingPoseJoints(const Parameters &params) {
    std::array<StandingPoseJoints, NUM_LEGS> joints;

    // Target height for standing pose (use robot_height from parameters)
    const double target_height_mm = params.robot_height;

    // Calculate optimal servo angles for the target height using inverse kinematics
    CalculatedServoAngles calculated = calculateServoAnglesForHeight(target_height_mm, params);

    // Standing pose for stable equilibrium (all legs identical for symmetry)
    for (int i = 0; i < NUM_LEGS; i++) {
        if (calculated.valid) {
            // Use calculated individual servo angles from inverse kinematics
            joints[i].coxa = calculated.coxa;   // Calculated coxa angle (typically 0°)
            joints[i].femur = calculated.femur; // Calculated femur servo angle
            joints[i].tibia = calculated.tibia; // Calculated tibia servo angle
        } else {
            // Fallback to safe default values if calculation fails
            joints[i].coxa = 0.0f;   // Radially aligned (0° relative to mounting)
            joints[i].femur = 30.0f; // Conservative forward angle for stability
            joints[i].tibia = 20.0f; // Conservative knee bend for target height
        }
    }

    return joints;
}

/**
 * @brief Create pose configuration with OpenSHC-equivalent parameters
 * @param params Robot parameters from HexaModel
 * @param config_type Type of configuration ("default", "conservative", "high_speed")
 * @return Complete pose configuration following OpenSHC structure
 */
PoseConfiguration createPoseConfiguration(const Parameters &params, const std::string &config_type) {
    PoseConfiguration config;

    // Calculate stance positions based on robot dimensions (OpenSHC equivalent)
    config.leg_stance_positions = calculateHexagonalStancePositions(
        params.hexagon_radius, params.coxa_length);

    // Set standing pose joints (OpenSHC equivalent - calculated using parameters)
    config.standing_pose_joints = getDefaultStandingPoseJoints(params);

    // OpenSHC equivalent pose controller parameters
    config.auto_pose_type = "auto";
    config.start_up_sequence = false; // Match OpenSHC default.yaml
    config.time_to_start = 6.0f;      // Match OpenSHC default.yaml

    // OpenSHC equivalent body clearance and swing parameters
    config.body_clearance = params.robot_height / 1000.0f; // Convert to meters
    config.swing_height = 0.020f;                          // Default 20mm swing height (OpenSHC typical)

    // OpenSHC equivalent pose limits (from default.yaml)
    config.max_translation = {0.025f, 0.025f, 0.025f}; // 25mm translation limits
    config.max_rotation = {0.250f, 0.250f, 0.250f};    // 0.25 radian rotation limits
    config.max_translation_velocity = 0.050f;          // 50mm/s velocity limit
    config.max_rotation_velocity = 0.200f;             // 0.2 rad/s rotation limit

    // OpenSHC equivalent pose control flags
    config.gravity_aligned_tips = false;          // Match OpenSHC default.yaml
    config.force_symmetric_pose = true;           // Maintain hexagonal symmetry
    config.leg_manipulation_mode = "tip_control"; // Match OpenSHC default.yaml

    // Modify based on configuration type
    if (config_type == "conservative") {
        config.start_up_sequence = true;
        config.time_to_start = 8.0f;      // Longer startup time
        config.max_translation.x *= 0.8f; // Reduced limits for safety
        config.max_translation.y *= 0.8f;
        config.max_translation.z *= 0.8f;
        config.max_rotation.roll *= 0.8f;
        config.max_rotation.pitch *= 0.8f;
        config.max_rotation.yaw *= 0.8f;
        config.max_translation_velocity *= 0.7f;
        config.max_rotation_velocity *= 0.7f;
        config.swing_height *= 0.75f; // Lower swing height
    } else if (config_type == "high_speed") {
        config.start_up_sequence = false;
        config.time_to_start = 3.0f;      // Faster startup
        config.max_translation.x *= 1.5f; // Increased limits for performance
        config.max_translation.y *= 1.5f;
        config.max_translation.z *= 1.2f;
        config.max_rotation.roll *= 1.2f;
        config.max_rotation.pitch *= 1.2f;
        config.max_rotation.yaw *= 1.5f;
        config.max_translation_velocity *= 2.0f;
        config.max_rotation_velocity *= 2.0f;
        config.swing_height *= 1.5f;         // Higher swing height
        config.gravity_aligned_tips = false; // Disable for speed
    }

    return config;
}

/**
 * @brief Get default pose configuration using robot parameters
 * @param params Robot parameters from HexaModel
 * @return Default pose configuration calculated from robot specifications
 */
PoseConfiguration getDefaultPoseConfig(const Parameters &params) {
    return createPoseConfiguration(params, "default");
}

/**
 * @brief Get conservative pose configuration using robot parameters
 * @param params Robot parameters from HexaModel
 * @return Conservative pose configuration with reduced limits for safety
 */
PoseConfiguration getConservativePoseConfig(const Parameters &params) {
    return createPoseConfiguration(params, "conservative");
}

/**
 * @brief Get high-speed pose configuration using robot parameters
 * @param params Robot parameters from HexaModel
 * @return High-speed pose configuration optimized for faster locomotion
 */
PoseConfiguration getHighSpeedPoseConfig(const Parameters &params) {
    return createPoseConfiguration(params, "high_speed");
}<|MERGE_RESOLUTION|>--- conflicted
+++ resolved
@@ -62,7 +62,7 @@
     double coxa;  // coxa servo angle (degrees)
     double femur; // femur servo angle (degrees)
     double tibia; // tibia servo angle (degrees)
-    bool valid;  // solution validity flag
+    bool valid;   // solution validity flag
 };
 
 CalculatedServoAngles calculateServoAnglesForHeight(double target_height_mm, const Parameters &params) {
@@ -96,13 +96,8 @@
             double score = std::fabs(alpha) + std::fabs(beta);
             if (score < bestScore) {
                 best.coxa = 0.0;
-<<<<<<< HEAD
-                best.femur = alpha * RADIANS_TO_DEGREES_FACTOR;
-                best.tibia = beta * RADIANS_TO_DEGREES_FACTOR;
-=======
                 best.femur = (alpha - beta) * RADIANS_TO_DEGREES_FACTOR;
                 best.tibia = -beta * RADIANS_TO_DEGREES_FACTOR;
->>>>>>> 45fb1bf2
                 best.valid = true;
                 bestScore = score;
             }
