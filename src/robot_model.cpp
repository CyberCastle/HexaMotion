#include "HexaModel.h"
#include "hexamotion_constants.h"

/**
 * @file robot_model.cpp
 * @brief Implementation of the kinematic robot model.
 */
#include <limits>
#include <math.h>
#include <vector>

// Per-leg base orientation offsets (degrees)
static const double BASE_THETA_OFFSETS[NUM_LEGS] = {0.0f, -60.0f, -120.0f, 180.0f, 120.0f, 60.0f};

RobotModel::RobotModel(const Parameters &p) : params(p) {
    initializeDH();
}

void RobotModel::initializeDH() {

    // Initialize default DH parameters if custom parameters are not used
    if (!params.use_custom_dh_parameters) {
<<<<<<< HEAD
        // Per-leg base orientations around the hexagonal body (degrees)
        static const float base_theta_offsets[NUM_LEGS] = {
            0.0f, -60.0f, -120.0f, 180.0f, 120.0f, 60.0f};
        for (int l = 0; l < NUM_LEGS; ++l) {
            // Base transform from body center to leg mount
            dh_transforms[l][0][0] = params.hexagon_radius; // a
            dh_transforms[l][0][1] = 0.0f;                 // alpha
            dh_transforms[l][0][2] = 0.0f;                 // d
            dh_transforms[l][0][3] = base_theta_offsets[l]; // theta

            // Coxa link
            dh_transforms[l][1][0] = params.coxa_length; // a
            dh_transforms[l][1][1] = 90.0f;              // alpha
            dh_transforms[l][1][2] = 0.0f;               // d
            dh_transforms[l][1][3] = 0.0f;               // theta offset

            // Femur link
            dh_transforms[l][2][0] = params.femur_length; // a
            dh_transforms[l][2][1] = 0.0f;               // alpha
            dh_transforms[l][2][2] = 0.0f;               // d
            dh_transforms[l][2][3] = 0.0f;               // theta offset

            // Tibia link
            dh_transforms[l][3][0] = params.tibia_length; // a
            dh_transforms[l][3][1] = 0.0f;               // alpha
            dh_transforms[l][3][2] = 0.0f;               // d
            dh_transforms[l][3][3] = -90.0f;             // theta offset
=======
        for (int l = 0; l < NUM_LEGS; ++l) {
            // Base transform from body center to leg mount
            dh_transforms[l][0][0] = params.hexagon_radius; // a
            dh_transforms[l][0][1] = 0.0f;                  // alpha
            dh_transforms[l][0][2] = 0.0f;                  // d
            dh_transforms[l][0][3] = BASE_THETA_OFFSETS[l]; // theta

            // Coxa link (horizontal rotation)
            dh_transforms[l][1][0] = params.coxa_length; // a
            dh_transforms[l][1][1] = 0.0f;              // alpha (no twist)
            dh_transforms[l][1][2] = 0.0f;               // d
            dh_transforms[l][1][3] = 0.0f;               // theta offset

            // Femur link (vertical rotation)
            dh_transforms[l][2][0] = params.femur_length; // a
            dh_transforms[l][2][1] = 90.0f;               // alpha (90° twist to vertical)
            dh_transforms[l][2][2] = 0.0f;                // d
            dh_transforms[l][2][3] = 0.0f;                // theta offset

            // Tibia link (vertical rotation)
            dh_transforms[l][3][0] = params.tibia_length; // a
            dh_transforms[l][3][1] = 0.0f;                // alpha (no twist)
            dh_transforms[l][3][2] = 0.0f;                // d
            dh_transforms[l][3][3] = -90.0f;              // theta offset (vertical tibia)
        }
    }
}

// OpenSHC-style Damped Least Squares (DLS) iterative inverse kinematics
JointAngles RobotModel::solveIK(int leg, const Point3D &local_target, JointAngles current_angles) const {
    const double tolerance = 0.001f;
    const double dls_coefficient = 0.05f;

    for (int iter = 0; iter < params.ik.max_iterations; ++iter) {
        const double joint_deg[DOF_PER_LEG] = {current_angles.coxa, current_angles.femur, current_angles.tibia};
        Eigen::Matrix4d current_tf = Eigen::Matrix4d::Identity();
        for (int j = 1; j <= DOF_PER_LEG; ++j) {
            double a = dh_transforms[leg][j][0];
            double alpha = dh_transforms[leg][j][1];
            double d = dh_transforms[leg][j][2];
            double theta_off = dh_transforms[leg][j][3];
            double theta = theta_off + joint_deg[j - 1];
            double alpha_rad = math_utils::degreesToRadians(alpha);
            double theta_rad = math_utils::degreesToRadians(theta);
            current_tf *= math_utils::dhTransform(a, alpha_rad, d, theta_rad);
        }
        Point3D current_pos{current_tf(0, 3), current_tf(1, 3), current_tf(2, 3)};

        Eigen::Vector3d position_error3;
        position_error3 << (local_target.x - current_pos.x),
            (local_target.y - current_pos.y),
            (local_target.z - current_pos.z);

        if (position_error3.norm() < tolerance)
            break;

        std::vector<Eigen::Matrix4d> transforms(DOF_PER_LEG + 1);
        transforms[0] = Eigen::Matrix4d::Identity();
        for (int j = 1; j <= DOF_PER_LEG; ++j) {
            double a = dh_transforms[leg][j][0];
            double alpha = dh_transforms[leg][j][1];
            double d = dh_transforms[leg][j][2];
            double theta_off = dh_transforms[leg][j][3];
            double theta = theta_off + joint_deg[j - 1];
            double alpha_rad = math_utils::degreesToRadians(alpha);
            double theta_rad = math_utils::degreesToRadians(theta);
            transforms[j] = transforms[j - 1] * math_utils::dhTransform(a, alpha_rad, d, theta_rad);
        }

        Eigen::Matrix3d jacobian_pos;
        Eigen::Vector3d pe = transforms[DOF_PER_LEG].block<3, 1>(0, 3);
        Eigen::Vector3d z0(0, 0, 1);
        Eigen::Vector3d p0 = transforms[0].block<3, 1>(0, 3);
        jacobian_pos.col(0) = z0.cross(pe - p0);
        for (int j = 1; j < DOF_PER_LEG; ++j) {
            Eigen::Vector3d zj = transforms[j].block<3, 1>(0, 2);
            Eigen::Vector3d pj = transforms[j].block<3, 1>(0, 3);
            jacobian_pos.col(j) = zj.cross(pe - pj);
        }

        Eigen::Matrix3d JJT3 = jacobian_pos * jacobian_pos.transpose();
        Eigen::Matrix3d identity3 = Eigen::Matrix3d::Identity();
        Eigen::Matrix3d damped_inv3 = (JJT3 + dls_coefficient * dls_coefficient * identity3).inverse();
        Eigen::Matrix3d jacobian_inverse3 = jacobian_pos.transpose() * damped_inv3;

        Eigen::Vector3d angle_delta = jacobian_inverse3 * position_error3;

        double step_scale = 1.0f;
        double max_angle_change = 5.0f;
        double max_delta = std::max({std::abs(angle_delta(0)), std::abs(angle_delta(1)), std::abs(angle_delta(2))});
        if (max_delta > math_utils::degreesToRadians(max_angle_change)) {
            step_scale = math_utils::degreesToRadians(max_angle_change) / max_delta;
        }

        current_angles.coxa += angle_delta(0) * RADIANS_TO_DEGREES_FACTOR * step_scale;
        current_angles.femur += angle_delta(1) * RADIANS_TO_DEGREES_FACTOR * step_scale;
        current_angles.tibia += angle_delta(2) * RADIANS_TO_DEGREES_FACTOR * step_scale;

        current_angles.coxa = normalizeAngle(current_angles.coxa);
        current_angles.femur = normalizeAngle(current_angles.femur);
        current_angles.tibia = normalizeAngle(current_angles.tibia);

        if (params.ik.clamp_joints) {
            current_angles.coxa = constrainAngle(current_angles.coxa, params.coxa_angle_limits[0], params.coxa_angle_limits[1]);
            current_angles.femur = constrainAngle(current_angles.femur, params.femur_angle_limits[0], params.femur_angle_limits[1]);
            current_angles.tibia = constrainAngle(current_angles.tibia, params.tibia_angle_limits[0], params.tibia_angle_limits[1]);
>>>>>>> afc842c0
        }
    }

    return current_angles;
}

// OpenSHC-style Damped Least Squares (DLS) iterative inverse kinematics
JointAngles RobotModel::inverseKinematics(int leg, const Point3D &p_target) const {
    // Inverse kinematics: Damped Least Squares solver using DH parameters

    // Transform target to leg coordinate system
<<<<<<< HEAD
    Eigen::Matrix4f T_base = math_utils::dhTransform(
        dh_transforms[leg][0][0],
        dh_transforms[leg][0][1],
        dh_transforms[leg][0][2],
        dh_transforms[leg][0][3]);
    Eigen::Vector4f target_vec(p_target.x, p_target.y, p_target.z, 1.0f);
    Eigen::Vector4f local_vec = T_base.inverse() * target_vec;

    Point3D local_target(local_vec(0), local_vec(1), local_vec(2));
=======
    const double base_angle_deg = BASE_THETA_OFFSETS[leg];
    double base_x = params.hexagon_radius * cos(math_utils::degreesToRadians(base_angle_deg));
    double base_y = params.hexagon_radius * sin(math_utils::degreesToRadians(base_angle_deg));

    Point3D local_target;
    double dx = p_target.x - base_x;
    double dy = p_target.y - base_y;
    double angle_rad = math_utils::degreesToRadians(-base_angle_deg);
    local_target.x = cos(angle_rad) * dx - sin(angle_rad) * dy;
    local_target.y = sin(angle_rad) * dx + cos(angle_rad) * dy;
    local_target.z = p_target.z;
>>>>>>> afc842c0

    // Basic workspace validation only (detailed validation done by WorkspaceValidator)
    double max_reach = params.coxa_length + params.femur_length + params.tibia_length;
    double min_reach = std::abs(params.femur_length - params.tibia_length);
    double distance = sqrt(local_target.x * local_target.x +
                          local_target.y * local_target.y +
                          local_target.z * local_target.z);

    if (distance > max_reach * 0.98f || distance < min_reach * 1.02f) {
        // Target outside workspace - return safe default angles
        double coxa_angle = atan2(local_target.y, local_target.x) * RADIANS_TO_DEGREES_FACTOR;
        coxa_angle = constrainAngle(coxa_angle, params.coxa_angle_limits[0], params.coxa_angle_limits[1]);
        return JointAngles(coxa_angle, -45.0f, 60.0f);
    }

<<<<<<< HEAD
    float coxa_start = atan2(local_target.y, local_target.x) * RADIANS_TO_DEGREES_FACTOR;
=======
    // Initial guess based on target direction and realistic kinematics
    double coxa_start = atan2(local_target.y, local_target.x) * RADIANS_TO_DEGREES_FACTOR;
>>>>>>> afc842c0
    coxa_start = constrainAngle(coxa_start, params.coxa_angle_limits[0], params.coxa_angle_limits[1]);
    JointAngles current_angles(coxa_start, IK_PRIMARY_FEMUR_ANGLE, IK_PRIMARY_TIBIA_ANGLE);

<<<<<<< HEAD
    for (int iter = 0; iter < IK_MAX_ITERATIONS; ++iter) {
        Point3D current_pos = forwardKinematics(leg, current_angles);

        Eigen::Vector3f position_delta;
        position_delta << (local_target.x - current_pos.x),
            (local_target.y - current_pos.y),
            (local_target.z - current_pos.z);

        if (position_delta.norm() < IK_TOLERANCE * POSITION_TOLERANCE) {
            break;
        }

        Eigen::Matrix3f jacobian = calculateJacobian(leg, current_angles, p_target);
        Eigen::Matrix3f JJT = jacobian * jacobian.transpose();
        Eigen::Matrix3f identity = Eigen::Matrix3f::Identity();
        Eigen::Matrix3f damped_inv = (JJT + IK_DLS_COEFFICIENT * IK_DLS_COEFFICIENT * identity).inverse();
        Eigen::Matrix3f jacobian_inverse = jacobian.transpose() * damped_inv;

        Eigen::Vector3f angle_delta = jacobian_inverse * position_delta;

        current_angles.coxa += angle_delta(0) * RADIANS_TO_DEGREES_FACTOR;
        current_angles.femur += angle_delta(1) * RADIANS_TO_DEGREES_FACTOR;
        current_angles.tibia += angle_delta(2) * RADIANS_TO_DEGREES_FACTOR;

        current_angles.coxa = normalizeAngle(current_angles.coxa);
        current_angles.femur = normalizeAngle(current_angles.femur);
        current_angles.tibia = normalizeAngle(current_angles.tibia);

        if (params.ik.clamp_joints) {
            current_angles.coxa = constrainAngle(current_angles.coxa, params.coxa_angle_limits[0], params.coxa_angle_limits[1]);
            current_angles.femur = constrainAngle(current_angles.femur, params.femur_angle_limits[0], params.femur_angle_limits[1]);
            current_angles.tibia = constrainAngle(current_angles.tibia, params.tibia_angle_limits[0], params.tibia_angle_limits[1]);
        }
    }

    return current_angles;
=======
    // Initial estimates for femur and tibia based only on DH model
    double femur_estimate = 0.0f;
    double tibia_estimate = 0.0f;

    // Clamp initial estimates to joint limits
    femur_estimate = constrainAngle(femur_estimate, params.femur_angle_limits[0], params.femur_angle_limits[1]);
    tibia_estimate = constrainAngle(tibia_estimate, params.tibia_angle_limits[0], params.tibia_angle_limits[1]);

    JointAngles current_angles(coxa_start, femur_estimate, tibia_estimate);

    // Clamp to joint limits

    if (params.ik.clamp_joints) {
        current_angles.coxa = constrainAngle(current_angles.coxa, params.coxa_angle_limits[0], params.coxa_angle_limits[1]);
        current_angles.femur = constrainAngle(current_angles.femur, params.femur_angle_limits[0], params.femur_angle_limits[1]);
        current_angles.tibia = constrainAngle(current_angles.tibia, params.tibia_angle_limits[0], params.tibia_angle_limits[1]);
    }

    return solveIK(leg, local_target, current_angles);
}

JointAngles RobotModel::inverseKinematicsCurrent(int leg, const JointAngles &current_angles,
                                                 const Point3D &p_target) const {
    const double base_angle_deg = BASE_THETA_OFFSETS[leg];
    double base_x = params.hexagon_radius * cos(math_utils::degreesToRadians(base_angle_deg));
    double base_y = params.hexagon_radius * sin(math_utils::degreesToRadians(base_angle_deg));

    Point3D local_target;
    double dx = p_target.x - base_x;
    double dy = p_target.y - base_y;
    double angle_rad = math_utils::degreesToRadians(-base_angle_deg);
    local_target.x = cos(angle_rad) * dx - sin(angle_rad) * dy;
    local_target.y = sin(angle_rad) * dx + cos(angle_rad) * dy;
    local_target.z = p_target.z;

    JointAngles start = current_angles;
    if (params.ik.clamp_joints) {
        start.coxa = constrainAngle(start.coxa, params.coxa_angle_limits[0], params.coxa_angle_limits[1]);
        start.femur = constrainAngle(start.femur, params.femur_angle_limits[0], params.femur_angle_limits[1]);
        start.tibia = constrainAngle(start.tibia, params.tibia_angle_limits[0], params.tibia_angle_limits[1]);
    }

    return solveIK(leg, local_target, start);
>>>>>>> afc842c0
}

Point3D RobotModel::forwardKinematics(int leg_index, const JointAngles &angles) const {
    // Forward kinematics: compute full DH transform chain
    // Use double precision for improved stability
    Eigen::Matrix4d transform = legTransform(leg_index, angles);
    return Point3D{transform(0, 3), transform(1, 3), transform(2, 3)};
}

Point3D RobotModel::getLegBasePosition(int leg_index) const {
    // Get only the base transform (without joint angles)
    Eigen::Matrix4d base_transform = math_utils::dhTransform(
        dh_transforms[leg_index][0][0],
        math_utils::degreesToRadians(dh_transforms[leg_index][0][1]),
        dh_transforms[leg_index][0][2],
        math_utils::degreesToRadians(dh_transforms[leg_index][0][3]));

    return Point3D{base_transform(0, 3), base_transform(1, 3), base_transform(2, 3)};
}

<<<<<<< HEAD
Eigen::Matrix4f RobotModel::legTransform(int leg_index, const JointAngles &q) const {
    Eigen::Matrix4f T = math_utils::dhTransform(
        dh_transforms[leg_index][0][0],
        dh_transforms[leg_index][0][1],
        dh_transforms[leg_index][0][2],
        dh_transforms[leg_index][0][3]);
=======
Eigen::Matrix4d RobotModel::legTransform(int leg_index, const JointAngles &q) const {
    // Base transform from DH parameters (body center to leg mount)
    Eigen::Matrix4d T = math_utils::dhTransform<double>(
        dh_transforms[leg_index][0][0],
        math_utils::degreesToRadians(dh_transforms[leg_index][0][1]),
        dh_transforms[leg_index][0][2],
        math_utils::degreesToRadians(dh_transforms[leg_index][0][3]));
>>>>>>> afc842c0

    const double joint_deg[DOF_PER_LEG] = {q.coxa, q.femur, q.tibia};

    for (int j = 1; j <= DOF_PER_LEG; ++j) {
        // Extract DH parameters for this joint
<<<<<<< HEAD
        float a = dh_transforms[leg_index][j][0];      // link length
        float alpha = dh_transforms[leg_index][j][1];  // twist angle
        float d = dh_transforms[leg_index][j][2];      // link offset
        float theta0 = dh_transforms[leg_index][j][3]; // joint angle offset
        float theta = theta0 + joint_deg[j - 1];       // total joint angle
        T *= math_utils::dhTransform(a, alpha, d, theta);
=======
        double a = dh_transforms[leg_index][j][0];      // link length
        double alpha = math_utils::degreesToRadians(dh_transforms[leg_index][j][1]); // twist angle
        double d = dh_transforms[leg_index][j][2];       // link offset
        double theta0 = dh_transforms[leg_index][j][3];   // joint offset
        double theta = theta0 + joint_deg[j - 1];        // total joint angle
        T *= math_utils::dhTransform<double>(a, alpha, d, math_utils::degreesToRadians(theta));
>>>>>>> afc842c0
    }

    return T;
}

Eigen::Matrix3d RobotModel::calculateJacobian(int leg, const JointAngles &q, const Point3D &) const {
    // Calculate Jacobian from DH matrices along the kinematic chain
    // Based on syropod_highlevel_controller implementation
<<<<<<< HEAD

    // Calculate transforms and positions for each joint
    std::vector<Eigen::Matrix4f> transforms(DOF_PER_LEG + 1);

    // Base transform
    transforms[0] = math_utils::dhTransform(
        dh_transforms[leg][0][0],
        dh_transforms[leg][0][1],
        dh_transforms[leg][0][2],
        dh_transforms[leg][0][3]);
=======
    // Base transform for this leg
    Eigen::Matrix4d T_base = math_utils::dhTransform<double>(
        dh_transforms[leg][0][0],
        math_utils::degreesToRadians(dh_transforms[leg][0][1]),
        dh_transforms[leg][0][2],
        math_utils::degreesToRadians(dh_transforms[leg][0][3]));

    std::vector<Eigen::Matrix4d> transforms(DOF_PER_LEG + 1);
    transforms[0] = T_base;
>>>>>>> afc842c0

    const double joint_deg[DOF_PER_LEG] = {q.coxa, q.femur, q.tibia};

    // Build transforms step by step using DH parameters
    for (int j = 1; j <= DOF_PER_LEG; ++j) {
<<<<<<< HEAD
        float a = dh_transforms[leg][j][0];
        float alpha = dh_transforms[leg][j][1];
        float d = dh_transforms[leg][j][2];
        float theta0 = dh_transforms[leg][j][3];
        float theta = theta0 + joint_deg[j - 1];

        transforms[j] = transforms[j - 1] * math_utils::dhTransform(a, alpha, d, theta);
=======
        // Extract DH parameters for this joint
        double a = dh_transforms[leg][j][0];      // link length
        double alpha = math_utils::degreesToRadians(dh_transforms[leg][j][1]); // twist angle
        double d = dh_transforms[leg][j][2];       // link offset
        double theta0 = dh_transforms[leg][j][3];  // joint offset
        double theta = theta0 + joint_deg[j - 1];  // total joint angle
        transforms[j] = transforms[j - 1] *
                        math_utils::dhTransform<double>(a, alpha, d, math_utils::degreesToRadians(theta));
>>>>>>> afc842c0
    }

    // End-effector transform
    Eigen::Matrix4d T_final = transforms[DOF_PER_LEG];

    // End-effector position
    Eigen::Vector3d pe = T_final.block<3, 1>(0, 3);

    // Initialize Jacobian matrix (3x3 for position only)
    Eigen::Matrix3d jacobian;

    // First joint (base joint) - use standard z-axis
    Eigen::Vector3d z0(0.0, 0.0, 1.0);
    Eigen::Vector3d p0 = transforms[0].block<3, 1>(0, 3);
    jacobian.col(0) = (z0.cross(pe - p0)).cast<double>();

    // Remaining joints
    for (int j = 1; j < DOF_PER_LEG; ++j) {
        Eigen::Vector3d zj = transforms[j].block<3, 1>(0, 2); // z-axis of joint j
        Eigen::Vector3d pj = transforms[j].block<3, 1>(0, 3); // position of joint j
        jacobian.col(j) = (zj.cross(pe - pj)).cast<double>();
    }

    return jacobian;
}

bool RobotModel::checkJointLimits(int leg_index, const JointAngles &angles) const {
    return (angles.coxa >= params.coxa_angle_limits[0] && angles.coxa <= params.coxa_angle_limits[1] &&
            angles.femur >= params.femur_angle_limits[0] && angles.femur <= params.femur_angle_limits[1] &&
            angles.tibia >= params.tibia_angle_limits[0] && angles.tibia <= params.tibia_angle_limits[1]);
}

double RobotModel::constrainAngle(double angle, double min_angle, double max_angle) const {
    // First normalize angle to [-180, 180] range to handle wraparound
    double normalized_angle = normalizeAngle(angle);

    // Then clamp to the specified joint limits
    return std::max(min_angle, std::min(max_angle, normalized_angle));
}

double RobotModel::normalizeAngle(double angle_deg) const {
    // Normalize angle to [-180, 180] range following syropod implementation
    // This handles angle wraparound issues that can occur during IK iteration

    // Convert to [-PI, PI] range first
    double angle_rad = angle_deg * M_PI / 180.0f;

    // Normalize to [-PI, PI] using atan2 trick
    angle_rad = atan2(sin(angle_rad), cos(angle_rad));

    // Convert back to degrees
    return angle_rad * RADIANS_TO_DEGREES_FACTOR;
}

bool RobotModel::validate() const {
    return (params.hexagon_radius > 0 && params.coxa_length > 0 && params.femur_length > 0 && params.tibia_length > 0 &&
            params.robot_height > 0 && params.control_frequency > 0);
}

std::pair<double, double> RobotModel::calculateHeightRange() const {
    double min_h = std::numeric_limits<double>::max();
    double max_h = -std::numeric_limits<double>::max();

    // Workspace analysis: discretize the joint configuration space
    // Based on "Introduction to Robotics" - Craig and "Robotics: Modelling, Planning and Control" - Siciliano
    const int resolution = WORKSPACE_RESOLUTION; // discretization resolution

    const double coxa_step = (params.coxa_angle_limits[1] - params.coxa_angle_limits[0]) / resolution;
    const double femur_step = (params.femur_angle_limits[1] - params.femur_angle_limits[0]) / resolution;
    const double tibia_step = (params.tibia_angle_limits[1] - params.tibia_angle_limits[0]) / resolution;

    // Evaluate the entire workspace of valid joint configurations
    for (int i = 0; i <= resolution; i++) {
        for (int j = 0; j <= resolution; j++) {
            for (int k = 0; k <= resolution; k++) {
                double coxa = params.coxa_angle_limits[0] + i * coxa_step;
                double femur = params.femur_angle_limits[0] + j * femur_step;
                double tibia = params.tibia_angle_limits[0] + k * tibia_step;
                JointAngles q(coxa, femur, tibia);

                // Check that angles are within limits
                if (!checkJointLimits(0, q))
                    continue;

                Point3D pos = forwardKinematics(0, q);

                // Calculate body height considering the robot's physical offset
                // pos.z is negative when the leg is below the body
                double height = -pos.z + params.height_offset;

                // Only consider physically valid heights (positive)
                if (height > 0) {
                    min_h = std::min(min_h, height);
                    max_h = std::max(max_h, height);
                }
            }
        }
    }

    // If no valid configurations were found, indicates parameter error
    if (min_h == std::numeric_limits<double>::max()) {
        // Return values indicating error - inconsistent robot parameters
        return {-1.0f, -1.0f};
    }

    return {min_h, max_h};
}

Pose RobotModel::getPoseRobotFrame(int leg_index, const JointAngles &joint_angles, const Pose &leg_frame_pose) const {
    // Get the full transform from robot frame to leg frame
    Eigen::Matrix4d transform = legTransform(leg_index, joint_angles);

    // Transform the leg frame pose to robot frame
    return leg_frame_pose.transform(transform);
}

Pose RobotModel::getPoseLegFrame(int leg_index, const JointAngles &joint_angles, const Pose &robot_frame_pose) const {
    // Get the full transform from robot frame to leg frame
    Eigen::Matrix4d transform = legTransform(leg_index, joint_angles);

    // Transform the robot frame pose to leg frame (inverse transform)
    return robot_frame_pose.transform(transform.inverse());
}

Pose RobotModel::getTipPoseRobotFrame(int leg_index, const JointAngles &joint_angles, const Pose &tip_frame_pose) const {
    // Get the full transform from robot frame to tip frame
    Eigen::Matrix4d transform = legTransform(leg_index, joint_angles);

    // Transform the tip frame pose to robot frame
    return tip_frame_pose.transform(transform);
}

Pose RobotModel::getTipPoseLegFrame(int leg_index, const JointAngles &joint_angles, const Pose &robot_frame_pose) const {
    // Get the full transform from robot frame to tip frame
    Eigen::Matrix4d transform = legTransform(leg_index, joint_angles);

    // Transform the robot frame pose to tip frame (inverse transform)
    return robot_frame_pose.transform(transform.inverse());
}<|MERGE_RESOLUTION|>--- conflicted
+++ resolved
@@ -20,35 +20,6 @@
 
     // Initialize default DH parameters if custom parameters are not used
     if (!params.use_custom_dh_parameters) {
-<<<<<<< HEAD
-        // Per-leg base orientations around the hexagonal body (degrees)
-        static const float base_theta_offsets[NUM_LEGS] = {
-            0.0f, -60.0f, -120.0f, 180.0f, 120.0f, 60.0f};
-        for (int l = 0; l < NUM_LEGS; ++l) {
-            // Base transform from body center to leg mount
-            dh_transforms[l][0][0] = params.hexagon_radius; // a
-            dh_transforms[l][0][1] = 0.0f;                 // alpha
-            dh_transforms[l][0][2] = 0.0f;                 // d
-            dh_transforms[l][0][3] = base_theta_offsets[l]; // theta
-
-            // Coxa link
-            dh_transforms[l][1][0] = params.coxa_length; // a
-            dh_transforms[l][1][1] = 90.0f;              // alpha
-            dh_transforms[l][1][2] = 0.0f;               // d
-            dh_transforms[l][1][3] = 0.0f;               // theta offset
-
-            // Femur link
-            dh_transforms[l][2][0] = params.femur_length; // a
-            dh_transforms[l][2][1] = 0.0f;               // alpha
-            dh_transforms[l][2][2] = 0.0f;               // d
-            dh_transforms[l][2][3] = 0.0f;               // theta offset
-
-            // Tibia link
-            dh_transforms[l][3][0] = params.tibia_length; // a
-            dh_transforms[l][3][1] = 0.0f;               // alpha
-            dh_transforms[l][3][2] = 0.0f;               // d
-            dh_transforms[l][3][3] = -90.0f;             // theta offset
-=======
         for (int l = 0; l < NUM_LEGS; ++l) {
             // Base transform from body center to leg mount
             dh_transforms[l][0][0] = params.hexagon_radius; // a
@@ -58,7 +29,7 @@
 
             // Coxa link (horizontal rotation)
             dh_transforms[l][1][0] = params.coxa_length; // a
-            dh_transforms[l][1][1] = 0.0f;              // alpha (no twist)
+            dh_transforms[l][1][1] = 0.0f;               // alpha (no twist)
             dh_transforms[l][1][2] = 0.0f;               // d
             dh_transforms[l][1][3] = 0.0f;               // theta offset
 
@@ -155,7 +126,6 @@
             current_angles.coxa = constrainAngle(current_angles.coxa, params.coxa_angle_limits[0], params.coxa_angle_limits[1]);
             current_angles.femur = constrainAngle(current_angles.femur, params.femur_angle_limits[0], params.femur_angle_limits[1]);
             current_angles.tibia = constrainAngle(current_angles.tibia, params.tibia_angle_limits[0], params.tibia_angle_limits[1]);
->>>>>>> afc842c0
         }
     }
 
@@ -167,17 +137,6 @@
     // Inverse kinematics: Damped Least Squares solver using DH parameters
 
     // Transform target to leg coordinate system
-<<<<<<< HEAD
-    Eigen::Matrix4f T_base = math_utils::dhTransform(
-        dh_transforms[leg][0][0],
-        dh_transforms[leg][0][1],
-        dh_transforms[leg][0][2],
-        dh_transforms[leg][0][3]);
-    Eigen::Vector4f target_vec(p_target.x, p_target.y, p_target.z, 1.0f);
-    Eigen::Vector4f local_vec = T_base.inverse() * target_vec;
-
-    Point3D local_target(local_vec(0), local_vec(1), local_vec(2));
-=======
     const double base_angle_deg = BASE_THETA_OFFSETS[leg];
     double base_x = params.hexagon_radius * cos(math_utils::degreesToRadians(base_angle_deg));
     double base_y = params.hexagon_radius * sin(math_utils::degreesToRadians(base_angle_deg));
@@ -189,14 +148,13 @@
     local_target.x = cos(angle_rad) * dx - sin(angle_rad) * dy;
     local_target.y = sin(angle_rad) * dx + cos(angle_rad) * dy;
     local_target.z = p_target.z;
->>>>>>> afc842c0
 
     // Basic workspace validation only (detailed validation done by WorkspaceValidator)
     double max_reach = params.coxa_length + params.femur_length + params.tibia_length;
     double min_reach = std::abs(params.femur_length - params.tibia_length);
     double distance = sqrt(local_target.x * local_target.x +
-                          local_target.y * local_target.y +
-                          local_target.z * local_target.z);
+                           local_target.y * local_target.y +
+                           local_target.z * local_target.z);
 
     if (distance > max_reach * 0.98f || distance < min_reach * 1.02f) {
         // Target outside workspace - return safe default angles
@@ -205,53 +163,10 @@
         return JointAngles(coxa_angle, -45.0f, 60.0f);
     }
 
-<<<<<<< HEAD
-    float coxa_start = atan2(local_target.y, local_target.x) * RADIANS_TO_DEGREES_FACTOR;
-=======
     // Initial guess based on target direction and realistic kinematics
     double coxa_start = atan2(local_target.y, local_target.x) * RADIANS_TO_DEGREES_FACTOR;
->>>>>>> afc842c0
     coxa_start = constrainAngle(coxa_start, params.coxa_angle_limits[0], params.coxa_angle_limits[1]);
-    JointAngles current_angles(coxa_start, IK_PRIMARY_FEMUR_ANGLE, IK_PRIMARY_TIBIA_ANGLE);
-
-<<<<<<< HEAD
-    for (int iter = 0; iter < IK_MAX_ITERATIONS; ++iter) {
-        Point3D current_pos = forwardKinematics(leg, current_angles);
-
-        Eigen::Vector3f position_delta;
-        position_delta << (local_target.x - current_pos.x),
-            (local_target.y - current_pos.y),
-            (local_target.z - current_pos.z);
-
-        if (position_delta.norm() < IK_TOLERANCE * POSITION_TOLERANCE) {
-            break;
-        }
-
-        Eigen::Matrix3f jacobian = calculateJacobian(leg, current_angles, p_target);
-        Eigen::Matrix3f JJT = jacobian * jacobian.transpose();
-        Eigen::Matrix3f identity = Eigen::Matrix3f::Identity();
-        Eigen::Matrix3f damped_inv = (JJT + IK_DLS_COEFFICIENT * IK_DLS_COEFFICIENT * identity).inverse();
-        Eigen::Matrix3f jacobian_inverse = jacobian.transpose() * damped_inv;
-
-        Eigen::Vector3f angle_delta = jacobian_inverse * position_delta;
-
-        current_angles.coxa += angle_delta(0) * RADIANS_TO_DEGREES_FACTOR;
-        current_angles.femur += angle_delta(1) * RADIANS_TO_DEGREES_FACTOR;
-        current_angles.tibia += angle_delta(2) * RADIANS_TO_DEGREES_FACTOR;
-
-        current_angles.coxa = normalizeAngle(current_angles.coxa);
-        current_angles.femur = normalizeAngle(current_angles.femur);
-        current_angles.tibia = normalizeAngle(current_angles.tibia);
-
-        if (params.ik.clamp_joints) {
-            current_angles.coxa = constrainAngle(current_angles.coxa, params.coxa_angle_limits[0], params.coxa_angle_limits[1]);
-            current_angles.femur = constrainAngle(current_angles.femur, params.femur_angle_limits[0], params.femur_angle_limits[1]);
-            current_angles.tibia = constrainAngle(current_angles.tibia, params.tibia_angle_limits[0], params.tibia_angle_limits[1]);
-        }
-    }
-
-    return current_angles;
-=======
+
     // Initial estimates for femur and tibia based only on DH model
     double femur_estimate = 0.0f;
     double tibia_estimate = 0.0f;
@@ -295,7 +210,6 @@
     }
 
     return solveIK(leg, local_target, start);
->>>>>>> afc842c0
 }
 
 Point3D RobotModel::forwardKinematics(int leg_index, const JointAngles &angles) const {
@@ -316,14 +230,6 @@
     return Point3D{base_transform(0, 3), base_transform(1, 3), base_transform(2, 3)};
 }
 
-<<<<<<< HEAD
-Eigen::Matrix4f RobotModel::legTransform(int leg_index, const JointAngles &q) const {
-    Eigen::Matrix4f T = math_utils::dhTransform(
-        dh_transforms[leg_index][0][0],
-        dh_transforms[leg_index][0][1],
-        dh_transforms[leg_index][0][2],
-        dh_transforms[leg_index][0][3]);
-=======
 Eigen::Matrix4d RobotModel::legTransform(int leg_index, const JointAngles &q) const {
     // Base transform from DH parameters (body center to leg mount)
     Eigen::Matrix4d T = math_utils::dhTransform<double>(
@@ -331,27 +237,17 @@
         math_utils::degreesToRadians(dh_transforms[leg_index][0][1]),
         dh_transforms[leg_index][0][2],
         math_utils::degreesToRadians(dh_transforms[leg_index][0][3]));
->>>>>>> afc842c0
 
     const double joint_deg[DOF_PER_LEG] = {q.coxa, q.femur, q.tibia};
 
     for (int j = 1; j <= DOF_PER_LEG; ++j) {
         // Extract DH parameters for this joint
-<<<<<<< HEAD
-        float a = dh_transforms[leg_index][j][0];      // link length
-        float alpha = dh_transforms[leg_index][j][1];  // twist angle
-        float d = dh_transforms[leg_index][j][2];      // link offset
-        float theta0 = dh_transforms[leg_index][j][3]; // joint angle offset
-        float theta = theta0 + joint_deg[j - 1];       // total joint angle
-        T *= math_utils::dhTransform(a, alpha, d, theta);
-=======
-        double a = dh_transforms[leg_index][j][0];      // link length
+        double a = dh_transforms[leg_index][j][0];                                   // link length
         double alpha = math_utils::degreesToRadians(dh_transforms[leg_index][j][1]); // twist angle
-        double d = dh_transforms[leg_index][j][2];       // link offset
-        double theta0 = dh_transforms[leg_index][j][3];   // joint offset
-        double theta = theta0 + joint_deg[j - 1];        // total joint angle
+        double d = dh_transforms[leg_index][j][2];                                   // link offset
+        double theta0 = dh_transforms[leg_index][j][3];                              // joint offset
+        double theta = theta0 + joint_deg[j - 1];                                    // total joint angle
         T *= math_utils::dhTransform<double>(a, alpha, d, math_utils::degreesToRadians(theta));
->>>>>>> afc842c0
     }
 
     return T;
@@ -360,18 +256,6 @@
 Eigen::Matrix3d RobotModel::calculateJacobian(int leg, const JointAngles &q, const Point3D &) const {
     // Calculate Jacobian from DH matrices along the kinematic chain
     // Based on syropod_highlevel_controller implementation
-<<<<<<< HEAD
-
-    // Calculate transforms and positions for each joint
-    std::vector<Eigen::Matrix4f> transforms(DOF_PER_LEG + 1);
-
-    // Base transform
-    transforms[0] = math_utils::dhTransform(
-        dh_transforms[leg][0][0],
-        dh_transforms[leg][0][1],
-        dh_transforms[leg][0][2],
-        dh_transforms[leg][0][3]);
-=======
     // Base transform for this leg
     Eigen::Matrix4d T_base = math_utils::dhTransform<double>(
         dh_transforms[leg][0][0],
@@ -381,30 +265,19 @@
 
     std::vector<Eigen::Matrix4d> transforms(DOF_PER_LEG + 1);
     transforms[0] = T_base;
->>>>>>> afc842c0
 
     const double joint_deg[DOF_PER_LEG] = {q.coxa, q.femur, q.tibia};
 
     // Build transforms step by step using DH parameters
     for (int j = 1; j <= DOF_PER_LEG; ++j) {
-<<<<<<< HEAD
-        float a = dh_transforms[leg][j][0];
-        float alpha = dh_transforms[leg][j][1];
-        float d = dh_transforms[leg][j][2];
-        float theta0 = dh_transforms[leg][j][3];
-        float theta = theta0 + joint_deg[j - 1];
-
-        transforms[j] = transforms[j - 1] * math_utils::dhTransform(a, alpha, d, theta);
-=======
         // Extract DH parameters for this joint
-        double a = dh_transforms[leg][j][0];      // link length
+        double a = dh_transforms[leg][j][0];                                   // link length
         double alpha = math_utils::degreesToRadians(dh_transforms[leg][j][1]); // twist angle
-        double d = dh_transforms[leg][j][2];       // link offset
-        double theta0 = dh_transforms[leg][j][3];  // joint offset
-        double theta = theta0 + joint_deg[j - 1];  // total joint angle
+        double d = dh_transforms[leg][j][2];                                   // link offset
+        double theta0 = dh_transforms[leg][j][3];                              // joint offset
+        double theta = theta0 + joint_deg[j - 1];                              // total joint angle
         transforms[j] = transforms[j - 1] *
                         math_utils::dhTransform<double>(a, alpha, d, math_utils::degreesToRadians(theta));
->>>>>>> afc842c0
     }
 
     // End-effector transform
