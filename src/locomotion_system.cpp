--- conflicted
+++ resolved
@@ -679,8 +679,6 @@
     }
 }
 
-<<<<<<< HEAD
-=======
 void LocomotionSystem::updateLegStates() {
     if (!fsr_interface)
         return;
@@ -691,7 +689,6 @@
     }
 }
 
->>>>>>> b19c2400
 void LocomotionSystem::updateStepParameters() {
     // Calculate leg reach and robot dimensions
     float leg_reach = params.coxa_length + params.femur_length + params.tibia_length;
