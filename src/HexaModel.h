--- conflicted
+++ resolved
@@ -43,11 +43,7 @@
      * @brief DH parameter table for each leg.
      * The first entry represents the fixed base transform.
      */
-<<<<<<< HEAD
-    float dh_parameters[NUM_LEGS][DOF_PER_LEG + 1][4];
-=======
     double dh_parameters[NUM_LEGS][DOF_PER_LEG + 1][4];
->>>>>>> afc842c0
 
     Eigen::Vector3d imu_calibration_offset;
     double fsr_touchdown_threshold;
@@ -65,12 +61,12 @@
      * Equivalent to OpenSHC's trajectory interpolation system.
      */
     struct SmoothTrajectoryConfig {
-        bool use_current_servo_positions = true;          ///< Use current servo positions as starting point for trajectories (OpenSHC-style)
-        bool enable_pose_interpolation = true;            ///< Enable smooth pose interpolation between positions
+        bool use_current_servo_positions = true;           ///< Use current servo positions as starting point for trajectories (OpenSHC-style)
+        bool enable_pose_interpolation = true;             ///< Enable smooth pose interpolation between positions
         double interpolation_speed = MIN_SERVO_VELOCITY;   ///< Interpolation speed factor (0.01-1.0, where 0.1 is smooth)
         double position_tolerance_mm = POSITION_TOLERANCE; ///< Position tolerance for determining if servo has reached target
-        uint8_t max_interpolation_steps = 20;             ///< Maximum steps for pose interpolation
-        bool use_quaternion_slerp = true;                 ///< Use spherical interpolation for orientations
+        uint8_t max_interpolation_steps = 20;              ///< Maximum steps for pose interpolation
+        bool use_quaternion_slerp = true;                  ///< Use spherical interpolation for orientations
     } smooth_trajectory;
 
     /**
@@ -223,8 +219,8 @@
         Eigen::Quaterniond result_rot = transformed_rot * rotation.cast<double>();
 
         return Pose(Point3D(transformed_pos.x(),
-                           transformed_pos.y(),
-                           transformed_pos.z()),
+                            transformed_pos.y(),
+                            transformed_pos.z()),
                     result_rot.cast<double>());
     }
 };
@@ -253,12 +249,12 @@
     double absolute_roll, absolute_pitch, absolute_yaw;            ///< Absolute orientation in degrees
     double linear_accel_x, linear_accel_y, linear_accel_z;         ///< Linear acceleration (gravity removed)
     double quaternion_w, quaternion_x, quaternion_y, quaternion_z; ///< Orientation quaternion
-    bool absolute_orientation_valid;                              ///< Whether absolute orientation is valid
-    bool linear_acceleration_valid;                               ///< Whether linear acceleration is valid
-    bool quaternion_valid;                                        ///< Whether quaternion data is valid
-    uint8_t calibration_status;                                   ///< Overall calibration status (0-3, 3=fully calibrated)
-    uint8_t system_status;                                        ///< System status from sensor
-    uint8_t self_test_result;                                     ///< Self test result
+    bool absolute_orientation_valid;                               ///< Whether absolute orientation is valid
+    bool linear_acceleration_valid;                                ///< Whether linear acceleration is valid
+    bool quaternion_valid;                                         ///< Whether quaternion data is valid
+    uint8_t calibration_status;                                    ///< Overall calibration status (0-3, 3=fully calibrated)
+    uint8_t system_status;                                         ///< System status from sensor
+    uint8_t self_test_result;                                      ///< Self test result
 };
 
 /**
@@ -269,7 +265,7 @@
     double roll, pitch, yaw;          ///< Euler angles in degrees
     double accel_x, accel_y, accel_z; ///< Raw acceleration in m/s²
     double gyro_x, gyro_y, gyro_z;    ///< Angular velocity in rad/s
-    bool is_valid;                   ///< Basic data validity
+    bool is_valid;                    ///< Basic data validity
 
     // Extended data for advanced IMUs
     IMUAbsoluteData absolute_data; ///< Absolute position data (when available)
@@ -471,17 +467,11 @@
 
   private:
     const Parameters &params;
-<<<<<<< HEAD
-    // DH parameter table: [leg][index][param] where index=0 is the base
-    // transform and param = [a, alpha, d, theta_offset]
-    float dh_transforms[NUM_LEGS][DOF_PER_LEG + 1][4];
-=======
     // DH parameter table: [leg][joint][param] where param = [a, alpha, d, theta_offset]
     // The first entry stores the fixed base transform for the leg
     double dh_transforms[NUM_LEGS][DOF_PER_LEG + 1][4];
 
     JointAngles solveIK(int leg, const Point3D &local_target, JointAngles current) const;
->>>>>>> afc842c0
 };
 
 #endif // MODEL_H