#include "HexaModel.h"
#include "math_utils.h"
#include <iomanip>
#include <iostream>
#include <cmath>

// Numerical differentiation to validate Jacobian
Eigen::Matrix3f numericalJacobian(const RobotModel& model, int leg,
                                  const JointAngles& angles,
<<<<<<< HEAD
                                  float delta = JACOBIAN_DELTA) {
=======
                                  float delta = 0.001f) {
>>>>>>> f1785d0f
    Eigen::Matrix3f jacobian;

    // Get base position
    Point3D base_pos = model.forwardKinematics(leg, angles);

    // Test each joint using central differences for better accuracy
    for (int joint = 0; joint < 3; ++joint) {
        float delta_deg = math_utils::radiansToDegrees(delta);

        JointAngles plus = angles;
        JointAngles minus = angles;

        switch (joint) {
            case 0:
                plus.coxa += delta_deg * 0.5f;
                minus.coxa -= delta_deg * 0.5f;
                break;
            case 1:
                plus.femur += delta_deg * 0.5f;
                minus.femur -= delta_deg * 0.5f;
                break;
            case 2:
                plus.tibia += delta_deg * 0.5f;
                minus.tibia -= delta_deg * 0.5f;
                break;
        }

        Point3D pos_plus = model.forwardKinematics(leg, plus);
        Point3D pos_minus = model.forwardKinematics(leg, minus);

        // Calculate partial derivative
        jacobian(0, joint) = (pos_plus.x - pos_minus.x) / delta;
        jacobian(1, joint) = (pos_plus.y - pos_minus.y) / delta;
        jacobian(2, joint) = (pos_plus.z - pos_minus.z) / delta;
    }

    return jacobian;
}

void printMatrix(const Eigen::Matrix3f& matrix, const std::string& name) {
    std::cout << name << ":" << std::endl;
    std::cout << "┌─────────────────────────────────────┐" << std::endl;
    for (int i = 0; i < 3; ++i) {
        std::cout << "│ ";
        for (int j = 0; j < 3; ++j) {
            std::cout << std::setw(10) << std::fixed << std::setprecision(6) << matrix(i, j);
        }
        std::cout << " │" << std::endl;
    }
    std::cout << "└─────────────────────────────────────┘" << std::endl;
}

void printErrorAnalysis(const Eigen::Matrix3f& analytical, const Eigen::Matrix3f& numerical) {
    Eigen::Matrix3f error = analytical - numerical;
    float max_error = error.cwiseAbs().maxCoeff();
    float avg_error = error.cwiseAbs().mean();
    float max_relative_error = (numerical.cwiseAbs().array() > 1e-6f).select(
        (error.cwiseAbs().array() / numerical.cwiseAbs().array()), 0.0f).maxCoeff();

    std::cout << "📊 ERROR ANALYSIS:" << std::endl;
    std::cout << "├─ Max Absolute Error: " << std::setw(12) << std::fixed << std::setprecision(6) << max_error << std::endl;
    std::cout << "├─ Avg Absolute Error: " << std::setw(12) << std::fixed << std::setprecision(6) << avg_error << std::endl;
    std::cout << "└─ Max Relative Error: " << std::setw(12) << std::fixed << std::setprecision(6) << max_relative_error << std::endl;

    if (max_error > 1e-3f) {
        std::cout << "⚠️  WARNING: Large Jacobian error detected!" << std::endl;
    } else if (max_error > 1e-4f) {
        std::cout << "⚠️  WARNING: Moderate Jacobian error detected!" << std::endl;
    } else {
        std::cout << "✅ Jacobian validation PASSED" << std::endl;
    }

    std::cout << std::endl;
}

int main() {
    Parameters p{};
    p.hexagon_radius = 200;
    p.coxa_length = 50;
    p.femur_length = 101;
    p.tibia_length = 208;
    p.robot_height = 120;
    p.control_frequency = 50;
    p.coxa_angle_limits[0] = -65;
    p.coxa_angle_limits[1] = 65;
    p.femur_angle_limits[0] = -75;
    p.femur_angle_limits[1] = 75;
    p.tibia_angle_limits[0] = -45;
    p.tibia_angle_limits[1] = 45;

    RobotModel model(p);

    std::cout << std::fixed << std::setprecision(6);

    std::cout << "╔══════════════════════════════════════════════════════════════╗" << std::endl;
    std::cout << "║                    JACOBIAN VALIDATION TEST                  ║" << std::endl;
    std::cout << "║                                                              ║" << std::endl;
    std::cout << "║  This test validates the analytical Jacobian calculation     ║" << std::endl;
    std::cout << "║  by comparing it with numerical differentiation results.    ║" << std::endl;
    std::cout << "║                                                              ║" << std::endl;
    std::cout << "║  Robot Parameters:                                          ║" << std::endl;
    std::cout << "║    • Hexagon radius: " << std::setw(4) << p.hexagon_radius << " mm" << std::setw(32) << "║" << std::endl;
    std::cout << "║    • Coxa length: " << std::setw(6) << p.coxa_length << " mm" << std::setw(34) << "║" << std::endl;
    std::cout << "║    • Femur length: " << std::setw(5) << p.femur_length << " mm" << std::setw(34) << "║" << std::endl;
    std::cout << "║    • Tibia length: " << std::setw(5) << p.tibia_length << " mm" << std::setw(34) << "║" << std::endl;
    std::cout << "╚══════════════════════════════════════════════════════════════╝" << std::endl;
    std::cout << std::endl;

    // Test with zero angles first
    JointAngles zero_angles(0, 0, 0);

    for (int leg = 0; leg < NUM_LEGS; ++leg) {
        std::cout << "╔══════════════════════════════════════════════════════════════╗" << std::endl;
        std::cout << "║                        LEG " << leg << " VALIDATION                          ║" << std::endl;
        std::cout << "╚══════════════════════════════════════════════════════════════╝" << std::endl;
        std::cout << std::endl;

        std::cout << "🔧 Test Configuration:" << std::endl;
        std::cout << "   • Joint angles: coxa=" << std::setw(6) << zero_angles.coxa
                  << "°, femur=" << std::setw(6) << zero_angles.femur
                  << "°, tibia=" << std::setw(6) << zero_angles.tibia << "°" << std::endl;

        Point3D base_pos = model.forwardKinematics(leg, zero_angles);
        std::cout << "   • End-effector position: (" << std::setw(8) << base_pos.x
                  << ", " << std::setw(8) << base_pos.y
                  << ", " << std::setw(8) << base_pos.z << ") mm" << std::endl;
        std::cout << std::endl;

        std::cout << "📐 Calculating Analytical Jacobian..." << std::endl;
        Eigen::Matrix3f analytical_jacobian = model.calculateJacobian(leg, zero_angles, Point3D(0,0,0));
        printMatrix(analytical_jacobian, "Analytical Jacobian (∂x/∂θ)");

        std::cout << "🔢 Calculating Numerical Jacobian (finite differences)..." << std::endl;
        Eigen::Matrix3f numerical_jacobian = numericalJacobian(model, leg, zero_angles);
        printMatrix(numerical_jacobian, "Numerical Jacobian (finite differences)");

        printErrorAnalysis(analytical_jacobian, numerical_jacobian);
    }

    // Test with a very simple case - just one joint
    std::cout << "╔══════════════════════════════════════════════════════════════╗" << std::endl;
    std::cout << "║                 SINGLE JOINT PERTURBATION TEST              ║" << std::endl;
    std::cout << "╚══════════════════════════════════════════════════════════════╝" << std::endl;
    std::cout << std::endl;

    for (int leg = 0; leg < 1; ++leg) { // Just test leg 0
        std::cout << "🔍 Detailed Analysis for Leg " << leg << ":" << std::endl;
        std::cout << std::endl;

        JointAngles test_angles(0, 0, 0);
        Point3D base_pos = model.forwardKinematics(leg, test_angles);
        std::cout << "📍 Base position: (" << std::setw(8) << base_pos.x
                  << ", " << std::setw(8) << base_pos.y
                  << ", " << std::setw(8) << base_pos.z << ") mm" << std::endl;

        // Test coxa joint only
<<<<<<< HEAD
        float perturbation = JACOBIAN_DELTA; // 0.001 radians ≈ 0.057 degrees
=======
        float perturbation = 0.001f; // 0.001 radians ≈ 0.057 degrees
>>>>>>> f1785d0f
        float perturbation_deg = math_utils::radiansToDegrees(perturbation);

        JointAngles plus = test_angles;
        JointAngles minus = test_angles;
        plus.coxa += perturbation_deg * 0.5f;
        minus.coxa -= perturbation_deg * 0.5f;
        Point3D pos_plus = model.forwardKinematics(leg, plus);
        Point3D pos_minus = model.forwardKinematics(leg, minus);
        std::cout << "📍 Perturbed position (coxa +" << perturbation << " rad): ("
                  << std::setw(8) << pos_plus.x
                  << ", " << std::setw(8) << pos_plus.y
                  << ", " << std::setw(8) << pos_plus.z << ") mm" << std::endl;

        float dx = (pos_plus.x - pos_minus.x) / perturbation;
        float dy = (pos_plus.y - pos_minus.y) / perturbation;
        float dz = (pos_plus.z - pos_minus.z) / perturbation;

        std::cout << "📊 Numerical derivatives (∂x/∂θ_coxa):" << std::endl;
        std::cout << "   • ∂x/∂θ_coxa = " << std::setw(12) << dx << " mm/rad" << std::endl;
        std::cout << "   • ∂y/∂θ_coxa = " << std::setw(12) << dy << " mm/rad" << std::endl;
        std::cout << "   • ∂z/∂θ_coxa = " << std::setw(12) << dz << " mm/rad" << std::endl;

        Eigen::Matrix3f analytical_jacobian = model.calculateJacobian(leg, test_angles, Point3D(0,0,0));
        std::cout << "📐 Analytical derivatives (∂x/∂θ_coxa):" << std::endl;
        std::cout << "   • ∂x/∂θ_coxa = " << std::setw(12) << analytical_jacobian(0,0) << " mm/rad" << std::endl;
        std::cout << "   • ∂y/∂θ_coxa = " << std::setw(12) << analytical_jacobian(1,0) << " mm/rad" << std::endl;
        std::cout << "   • ∂z/∂θ_coxa = " << std::setw(12) << analytical_jacobian(2,0) << " mm/rad" << std::endl;

        std::cout << std::endl;

        // Calculate individual errors
        float error_x = std::abs(dx - analytical_jacobian(0,0));
        float error_y = std::abs(dy - analytical_jacobian(1,0));
        float error_z = std::abs(dz - analytical_jacobian(2,0));

        std::cout << "📊 Individual Errors:" << std::endl;
        std::cout << "   • Error in ∂x/∂θ_coxa: " << std::setw(12) << error_x << " mm/rad" << std::endl;
        std::cout << "   • Error in ∂y/∂θ_coxa: " << std::setw(12) << error_y << " mm/rad" << std::endl;
        std::cout << "   • Error in ∂z/∂θ_coxa: " << std::setw(12) << error_z << " mm/rad" << std::endl;

        float max_error = std::max({error_x, error_y, error_z});
        if (max_error < 1e-4f) {
            std::cout << "✅ Single joint test PASSED (max error < 1e-4)" << std::endl;
        } else {
            std::cout << "⚠️  Single joint test FAILED (max error = " << max_error << ")" << std::endl;
        }
    }

    std::cout << std::endl;
    std::cout << "╔══════════════════════════════════════════════════════════════╗" << std::endl;
    std::cout << "║                        TEST COMPLETED                       ║" << std::endl;
    std::cout << "╚══════════════════════════════════════════════════════════════╝" << std::endl;

    return 0;
}<|MERGE_RESOLUTION|>--- conflicted
+++ resolved
@@ -7,11 +7,7 @@
 // Numerical differentiation to validate Jacobian
 Eigen::Matrix3f numericalJacobian(const RobotModel& model, int leg,
                                   const JointAngles& angles,
-<<<<<<< HEAD
                                   float delta = JACOBIAN_DELTA) {
-=======
-                                  float delta = 0.001f) {
->>>>>>> f1785d0f
     Eigen::Matrix3f jacobian;
 
     // Get base position
@@ -168,11 +164,7 @@
                   << ", " << std::setw(8) << base_pos.z << ") mm" << std::endl;
 
         // Test coxa joint only
-<<<<<<< HEAD
-        float perturbation = JACOBIAN_DELTA; // 0.001 radians ≈ 0.057 degrees
-=======
-        float perturbation = 0.001f; // 0.001 radians ≈ 0.057 degrees
->>>>>>> f1785d0f
+        float perturbation = JACOBIAN_DELTA; // 0.001 radians ≈ 0.057 degree
         float perturbation_deg = math_utils::radiansToDegrees(perturbation);
 
         JointAngles plus = test_angles;
