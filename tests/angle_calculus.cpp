#include <cmath>
#include <iomanip>
#include <iostream>

constexpr double A_COXA = 50.0;   // mm
constexpr double B_FEMUR = 101.0; // mm
constexpr double C_TIBIA = 208.0; // mm

constexpr double DEG2RAD = M_PI / 180.0;
constexpr double RAD2DEG = 180.0 / M_PI;

//------------------------------------------------------------------
//   Estructuras auxiliares
//------------------------------------------------------------------
struct Angles {
    double theta1; // °  coxa-fémur
    double theta2; // °  fémur-tibia
    bool valid;    // solución dentro de límites
};

//------------------------------------------------------------------
//   Cinemática inversa analítica  (altura  →  ángulos)
//------------------------------------------------------------------
Angles calcLegAngles(double H_mm) {
    const double alphaMin = -75.0 * DEG2RAD;
    const double alphaMax = 75.0 * DEG2RAD;
    const double betaMin = -45.0 * DEG2RAD;
    const double betaMax = 45.0 * DEG2RAD;

    Angles best{0, 0, false};
    double bestScore = 1e9;

    for (double beta = betaMin; beta <= betaMax; beta += 0.5 * DEG2RAD) {
        double sum = A_COXA + B_FEMUR * std::cos(beta);
        double discriminant =
            sum * sum - (H_mm * H_mm - C_TIBIA * C_TIBIA);
        if (discriminant < 0.0)
            continue;

        double sqrt_disc = std::sqrt(discriminant);
        for (int sign = -1; sign <= 1; sign += 2) {
            double t = (-sum + sign * sqrt_disc) / (H_mm + C_TIBIA);
            double alpha = 2.0 * std::atan(t);

            if (alpha < alphaMin || alpha > alphaMax)
                continue;

            double score = std::fabs(alpha) + std::fabs(beta);
            if (score < bestScore) {
<<<<<<< HEAD
                best.theta1 = (beta - alpha) * RAD2DEG; // coxa-fémur
                best.theta2 = -beta * RAD2DEG;          // fémur-tibia
=======
                // Servo angles according to DH model
                best.theta1 = (alpha - beta) * RAD2DEG; // femur servo
                best.theta2 = -beta * RAD2DEG;          // tibia servo
>>>>>>> 45fb1bf2
                best.valid = (best.theta1 >= -75.0 && best.theta1 <= 75.0 &&
                             best.theta2 >= -45.0 && best.theta2 <= 45.0);
                if (best.valid)
                    bestScore = score;
            }
        }
    }
    return best;
}

//------------------------------------------------------------------
//   Cinemática directa  (ángulos  →  altura)
//   Devuelve la altura alcanzada H_mm y marca "valid" si los ángulos
//   respetan todos los límites mecánicos.
//------------------------------------------------------------------
double calcHeight(double theta1_deg,
                  double theta2_deg,
                  bool &valid) {
    valid = false;

    // Comprobar límites de los ángulos relativos
    if (theta1_deg < -75.0 || theta1_deg > 75.0)
        return 0.0;
    if (theta2_deg < -45.0 || theta2_deg > 45.0)
        return 0.0;

    // Convertir a radianes
    double theta1 = theta1_deg * DEG2RAD;
    double theta2 = theta2_deg * DEG2RAD;

    // Relaciones geométricas del modelo DH
    double beta = -theta2;        // β = −θ₂
<<<<<<< HEAD
    double alpha = beta - theta1; // α = β − θ₁
=======
    double alpha = theta1 + beta; // α = θ₁ + β
>>>>>>> 45fb1bf2

    if (alpha < -75.0 * DEG2RAD || alpha > 75.0 * DEG2RAD)
        return 0.0;
    if (beta < -45.0 * DEG2RAD || beta > 45.0 * DEG2RAD)
        return 0.0;

    // Altura alcanzada según la cadena DH
    double H_mm = C_TIBIA * std::cos(alpha) -
                  A_COXA * std::sin(alpha) -
                  B_FEMUR * std::sin(alpha) * std::cos(beta);

    valid = true;
    return H_mm;
}

//------------------------------------------------------------------
//   Programa de demostración
//------------------------------------------------------------------
int main() {
    std::cout << "1) Calcular angulos a partir de la altura\n"
                 "2) Calcular altura a partir de los angulos\n"
                 "Opcion: ";
    int opt;
    std::cin >> opt;

    if (opt == 1) {
        double H;
        std::cout << "Altura deseada (mm): ";
        std::cin >> H;
        Angles sol = calcLegAngles(H);

        if (sol.valid)
            std::cout << std::fixed << std::setprecision(2)
                      << "θ₁ (coxa-fémur)  = " << sol.theta1 << "°\n"
                      << "θ₂ (fémur-tibia) = " << sol.theta2 << "°\n";
        else
            std::cout << "La altura solicitada esta fuera del rango alcanzable.\n";
    } else if (opt == 2) {
        double t1, t2;
        std::cout << "θ₁ (coxa-fémur)  en grados: ";
        std::cin >> t1;
        std::cout << "θ₂ (fémur-tibia) en grados: ";
        std::cin >> t2;

        bool ok;
        double H = calcHeight(t1, t2, ok);

        if (ok)
            std::cout << std::fixed << std::setprecision(2)
                      << "Altura resultante = " << H << " mm\n";
        else
            std::cout << "Los angulos introducidos violan los limites mecánicos.\n";
    } else
        std::cout << "Opcion no valida.\n";
    return 0;
}<|MERGE_RESOLUTION|>--- conflicted
+++ resolved
@@ -47,16 +47,11 @@
 
             double score = std::fabs(alpha) + std::fabs(beta);
             if (score < bestScore) {
-<<<<<<< HEAD
-                best.theta1 = (beta - alpha) * RAD2DEG; // coxa-fémur
-                best.theta2 = -beta * RAD2DEG;          // fémur-tibia
-=======
                 // Servo angles according to DH model
                 best.theta1 = (alpha - beta) * RAD2DEG; // femur servo
                 best.theta2 = -beta * RAD2DEG;          // tibia servo
->>>>>>> 45fb1bf2
                 best.valid = (best.theta1 >= -75.0 && best.theta1 <= 75.0 &&
-                             best.theta2 >= -45.0 && best.theta2 <= 45.0);
+                              best.theta2 >= -45.0 && best.theta2 <= 45.0);
                 if (best.valid)
                     bestScore = score;
             }
@@ -87,11 +82,7 @@
 
     // Relaciones geométricas del modelo DH
     double beta = -theta2;        // β = −θ₂
-<<<<<<< HEAD
-    double alpha = beta - theta1; // α = β − θ₁
-=======
     double alpha = theta1 + beta; // α = θ₁ + β
->>>>>>> 45fb1bf2
 
     if (alpha < -75.0 * DEG2RAD || alpha > 75.0 * DEG2RAD)
         return 0.0;
